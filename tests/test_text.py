from itertools import cycle

from render import *
from tests.data import *

texts = [
    'The quick brown fox jumps over a lazy dog.',
    'The intricately designed chandelier was the centerpiece of the room.',
    'The climatological patterns in the region were highly unpredictable.',
    'The characteristically eccentric artist was known for his unique style.',
    'The complex machinery was difficult to understand.',
    'aaaaaaaaaaaaaaaaaaaaaaaaaaaaaaaaaaaaaaaaaaaaaaaaaaaaa',
]

texts_with_tag = [
    '<0>The quick <1>brown</1> fox jumps over</0> a lazy dog.',
    'The intricately designed <1>chan</1>delier was the center<2>piece</2> of the room.',
    'The <0>climatological <1>patterns</1> in the <2>region were highly un</2>predictable.</0>',
    'The charac<3>teristically ecc</3>entric artist was known for his unique style.',
    'The complex <2>machinery was diffi</2>cult to understand.',
    'aaaa<0>a</0><1>a</1>a<2>aaaaaaaaaaaaaaaaaaaa<3>aaaaaaaaaaa</3>aaaaaaaaaaaaa</2>aa',
]

fonts = cycle(Font.fonts())

styles = {
    str(i): TextStyle.of(font=next(fonts),
                         size=sz,
                         color=Color.rand(),
                         background=Color.rand(),
                         hyphenation=True)
    for i, sz in enumerate(range(32, 64, 8))
}

<<<<<<< HEAD
=======
default = TextStyle.of(font=next(fonts), size=36, color=Palette.BLACK)

>>>>>>> b6868283
output_dir = Output / "text"
output_dir.mkdir(parents=True, exist_ok=True)


def test_text():
    for max_width in [None, 100, 200, 300, 400, 500]:
        for i, text in enumerate(texts):
            container = Container.from_children(
                children=[
                    Text.of(text,
                            font=font,
                            size=sz,
                            max_width=max_width,
                            color=Palette.BLACK,
                            line_spacing=sz // 4,
                            hyphenation=True,
                            alignment=Alignment.START) for sz in [32]
                    for font in Font.fonts()
                ],
                direction=Direction.VERTICAL,
                background=Palette.ANTIQUE_WHITE,
            )
            container.render().save(output_dir / f"{i}-{max_width}.png")


def test_styled_text():
    default = TextStyle(font=next(fonts), size=36, color=Palette.BLACK)
    for max_width in [None, 200, 400, 600]:
        for i, text in enumerate(texts_with_tag):
            container = Container.from_children(
                children=[
                    StyledText.of(
                        text,
                        default=default,
                        styles=styles,
                        max_width=max_width,
                        line_spacing=4,
                    )
                ],
                direction=Direction.VERTICAL,
                background=Palette.ANTIQUE_WHITE,
            )
            container.render().save(output_dir / f"style-{i}-{max_width}.png")


def test_styled_stroke():
    text = "The <1>quick</1> brown <3>fox</3> <5>jumps</5> over a lazy dog."
<<<<<<< HEAD
    default = TextStyle(font=Font.one(),
                        size=36,
                        color=Palette.BLACK,
                        decoration=TextDecoration.UNDERLINE)
    stroke_styles = {
        "1": TextStyle(stroke_width=1, stroke_color=Palette.BLUE),
        "3": TextStyle(stroke_width=3, stroke_color=Palette.BLUE),
        "5": TextStyle(stroke_width=5, stroke_color=Palette.BLUE),
    }
    StyledText.of(text, default=default,
                  styles=stroke_styles).render().save(output_dir / "stroke.png")
=======
    default = TextStyle.of(font=Font.one(),
                           size=36,
                           color=Palette.BLACK,
                           decoration=TextDecoration.UNDERLINE)
    styles = {
        "1": TextStyle.of(stroke_width=1, stroke_color=Palette.BLUE),
        "3": TextStyle.of(stroke_width=3, stroke_color=Palette.BLUE),
        "5": TextStyle.of(stroke_width=5, stroke_color=Palette.BLUE),
    }
    StyledText.of(text, default=default,
                      styles=styles).render().save(output_dir / "stroke.png")
>>>>>>> b6868283


def test_text_decoration():
    flags = [
        TextDecoration.UNDERLINE, TextDecoration.OVERLINE,
        TextDecoration.LINE_THROUGH
    ]
    for max_width in [None, 200, 600]:
        for i, text in enumerate(texts):
            container = Container.from_children(
                children=[
                    Text.of(text,
                            font=font,
                            size=32,
                            max_width=max_width,
                            color=Palette.BLACK,
                            line_spacing=6,
                            hyphenation=True,
                            text_decoration=flags[i % len(flags)],
                            text_decoration_thickness=-1 if j % 2 == 0 else 1,
                            alignment=Alignment.START)
                    for j, font in enumerate(Font.fonts())
                ],
                direction=Direction.VERTICAL,
                background=Palette.ANTIQUE_WHITE,
            )
            container.render().save(output_dir / f"{i}-{max_width}-deco.png")<|MERGE_RESOLUTION|>--- conflicted
+++ resolved
@@ -32,11 +32,8 @@
     for i, sz in enumerate(range(32, 64, 8))
 }
 
-<<<<<<< HEAD
-=======
 default = TextStyle.of(font=next(fonts), size=36, color=Palette.BLACK)
 
->>>>>>> b6868283
 output_dir = Output / "text"
 output_dir.mkdir(parents=True, exist_ok=True)
 
@@ -63,7 +60,6 @@
 
 
 def test_styled_text():
-    default = TextStyle(font=next(fonts), size=36, color=Palette.BLACK)
     for max_width in [None, 200, 400, 600]:
         for i, text in enumerate(texts_with_tag):
             container = Container.from_children(
@@ -84,19 +80,6 @@
 
 def test_styled_stroke():
     text = "The <1>quick</1> brown <3>fox</3> <5>jumps</5> over a lazy dog."
-<<<<<<< HEAD
-    default = TextStyle(font=Font.one(),
-                        size=36,
-                        color=Palette.BLACK,
-                        decoration=TextDecoration.UNDERLINE)
-    stroke_styles = {
-        "1": TextStyle(stroke_width=1, stroke_color=Palette.BLUE),
-        "3": TextStyle(stroke_width=3, stroke_color=Palette.BLUE),
-        "5": TextStyle(stroke_width=5, stroke_color=Palette.BLUE),
-    }
-    StyledText.of(text, default=default,
-                  styles=stroke_styles).render().save(output_dir / "stroke.png")
-=======
     default = TextStyle.of(font=Font.one(),
                            size=36,
                            color=Palette.BLACK,
@@ -107,8 +90,7 @@
         "5": TextStyle.of(stroke_width=5, stroke_color=Palette.BLUE),
     }
     StyledText.of(text, default=default,
-                      styles=styles).render().save(output_dir / "stroke.png")
->>>>>>> b6868283
+                  styles=styles).render().save(output_dir / "stroke.png")
 
 
 def test_text_decoration():
