from __future__ import annotations

from enum import Flag, auto
from typing_extensions import Self

from PIL import Image, ImageDraw, ImageFont

from render.utils import PathLike
from .cacheable import Cacheable, cached, volatile
from .color import Color, Palette
from .image import RenderImage


class TextDecoration(Flag):
    NONE = 0
    UNDERLINE = auto()
    OVERLINE = auto()
    LINE_THROUGH = auto()


<<<<<<< HEAD
class RenderText:
    """Render text to an image in one single line.
    
    Attributes:
        text: text to render.
        font: font file path.
        size: font size.
        color: text color.
        stroke_width: width of stroke.
        stroke_color: color of stroke.
        decoration: text decoration. See `TextDecoration`.
        decoration_thickness: thickness of text decoration lines.
    """
=======
class RenderText(Cacheable):
>>>>>>> b6868283

    def __init__(
        self,
        text: str,
        font: PathLike,
        size: int,
        color: Color = Palette.BLACK,
        stroke_width: int = 0,
        stroke_color: Color | None = None,
        decoration: TextDecoration = TextDecoration.NONE,
        decoration_thickness: int = -1,
    ):
        super().__init__()
        with volatile(self):
            self.text = text
            self.font = font
            self.size = size
            self.color = color
            self.stroke_width = stroke_width
            self.stroke_color = stroke_color
            self.decoration = decoration
            self.decoration_thickness = decoration_thickness

    @classmethod
    def of(
        cls,
        text: str,
        font: PathLike,
        size: int = 12,
        color: Color | None = None,
        stroke_width: int = 0,
        stroke_color: Color | None = None,
        decoration: TextDecoration = TextDecoration.NONE,
        decoration_thickness: int = -1,
        background: Color = Palette.TRANSPARENT,
    ) -> Self:
        """Create a `RenderText` instance with default values.

        If `color` is not specified, it will be automatically chosen
        from BLACK or WHITE based on the background color luminance.
        """
        if color is None:
            r, g, b = background.to_rgb()
            luminance = 0.2126 * r + 0.7152 * g + 0.0722 * b
            color = Palette.WHITE if luminance < 128 else Palette.BLACK
        if decoration_thickness < 0:
            decoration_thickness = max(size // 10, 1)
        return cls(text, font, size, color, stroke_width, stroke_color,
                   decoration, decoration_thickness)

    @cached
    def render(self) -> RenderImage:
        font = ImageFont.truetype(str(self.font), self.size)
        # 1. calculate font metrics and text bounding box
        l, t, r, _ = font.getbbox(self.text,
                                  mode="RGBA",
                                  stroke_width=self.stroke_width,
                                  anchor="ls")
        ascent, descent = font.getmetrics()
        width = r - l
        height = ascent + descent + self.stroke_width * 2
        # 2. draw text
        im = Image.new("RGBA", (width, height), color=Palette.TRANSPARENT)
        draw = ImageDraw.Draw(im)
        draw.text(
            xy=(self.stroke_width, self.stroke_width),
            text=self.text,
            fill=self.color,
            font=font,
            stroke_width=self.stroke_width,
            stroke_fill=self.stroke_color,
        )
        # 3. draw decoration
        lines_y = []
        thick = self.decoration_thickness
        half_thick = thick // 2 + 1
        if self.decoration & TextDecoration.UNDERLINE:
            lines_y.append(self.baseline + half_thick)
        if self.decoration & TextDecoration.OVERLINE:
            lines_y.append(ascent + t - half_thick)  # t < 0
        if self.decoration & TextDecoration.LINE_THROUGH:
            # deco_y.append((ascent + t + self.baseline) // 2 + half_thick)
            lines_y.append(height // 2 + half_thick)
        for y in lines_y:
            draw.line(
                xy=[(0, y), (width, y)],
                fill=self.color,
                width=thick,
            )
        return RenderImage.from_pil(im)

    @property
    @cached
    def baseline(self) -> int:
        """Distance from the top to the baseline of the text."""
        font = ImageFont.truetype(str(self.font), self.size)
        ascent, _ = font.getmetrics()
        return ascent + self.stroke_width

    @property
    @cached
    def width(self) -> int:
        font = ImageFont.truetype(str(self.font), self.size)
        width, _ = font.getsize(self.text, stroke_width=self.stroke_width)
        return width

    @property
    @cached
    def height(self) -> int:
        font = ImageFont.truetype(str(self.font), self.size)
        ascent, descent = font.getmetrics()
        return ascent + descent + self.stroke_width * 2<|MERGE_RESOLUTION|>--- conflicted
+++ resolved
@@ -18,10 +18,9 @@
     LINE_THROUGH = auto()
 
 
-<<<<<<< HEAD
-class RenderText:
+class RenderText(Cacheable):
     """Render text to an image in one single line.
-    
+
     Attributes:
         text: text to render.
         font: font file path.
@@ -32,9 +31,6 @@
         decoration: text decoration. See `TextDecoration`.
         decoration_thickness: thickness of text decoration lines.
     """
-=======
-class RenderText(Cacheable):
->>>>>>> b6868283
 
     def __init__(
         self,
