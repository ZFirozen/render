--- conflicted
+++ resolved
@@ -1,8 +1,5 @@
 from abc import ABC, abstractmethod
-<<<<<<< HEAD
-=======
 from typing import Iterable
->>>>>>> 3a288124
 from typing_extensions import TypedDict
 
 from .decorations import Decoration, Decorations
