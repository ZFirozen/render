from __future__ import annotations

from typing import Tuple
from typing_extensions import Self, TypedDict, Unpack, override

from render.base import BaseStyle, RenderImage, RenderObject, volatile, cached
from .utils import Box, DependencyGraph, LinearPolynomial, partition

XY = Tuple[int, int]
ConstraintTuple = Tuple[RenderObject, str, RenderObject]


class Relative(TypedDict, total=False):
    """Relative position of an object to another object."""
    above: RenderObject
    below: RenderObject
    left: RenderObject
    right: RenderObject
    align_top: RenderObject
    align_bottom: RenderObject
    align_left: RenderObject
    align_right: RenderObject
    center_vertical: RenderObject
    center_horizontal: RenderObject
    # brief for center_vertical and center_horizontal
    center: RenderObject
    # brief for align_top and align_left
    relative: RenderObject
    # control z-index implicitly
    prior_to: RenderObject


class Constraint(TypedDict, total=False):
    """Constraint between two objects."""
    above: RenderObject
    below: RenderObject
    left: RenderObject
    right: RenderObject


class RelativeContainer(RenderObject):
    """A container that can arrange its children in relative positions.
    
    The container will automatically resize itself to fit all children.
    
    Attributes:
        strict: Expand the container to fit outside children if True.
            Otherwise, the container only keeps inner part.
        children: A list of children objects.
        graph: A graph that stores the relative positions of children.
        offsets: A dictionary that stores the offset of each child.
        constraints: A list of constraints between children.

    Example:
        >>> container = RelativeContainer()
        >>> center = RenderObject()
        >>> obj = RenderObject()
        >>> container.add_child(center, center=container)
        >>> container.add_child(obj, right=center)
        >>> container.render()
        The container will put the center object in the center of itself,
        and put the obj object to the right of the center object.
    """
    def __init__(
        self,
        strict: bool = False,
        **kwargs: Unpack[BaseStyle],
    ) -> None:
        super(RelativeContainer, self).__init__(**kwargs)
<<<<<<< HEAD
        self.strict = strict
        self.children: list[RenderObject] = []
        self.graph = DependencyGraph[RenderObject, str]().add_node(self)
        self.offsets: dict[RenderObject, XY] = {}
        self.constraints: list[ConstraintTuple] = []
=======
        with volatile(self) as v:
            self.children: List[RenderObject] = v.list()
        # The following attributes should not be accessed directly
        self._offsets: Dict[RenderObject, Offset] = {}
        self._graph = DependencyGraph[RenderObject, str]().add_node(self)
        self._constraints: List[ConstraintTuple] = []
>>>>>>> b6868283

    def add_child(
            self,
            child: RenderObject,
            offset: XY = (0, 0),
            **kwargs: Unpack[Relative],
    ) -> Self:
        """Add a child to the container and set its relative position.

        Args:
            child: The child object to add.
            offset: The final offset of the child.
            **kwargs: The child object's relative position to other objects.
        """
        if child in self.children:
            raise ValueError("Child already added")
        self.children.append(child)
        for relation, target in kwargs.items():
            self._graph.add_edge(target, child, relation)  # type: ignore
        self._offsets[child] = offset
        return self

    def add_constraint(
        self,
        obj: RenderObject,
        **kwargs: Unpack[Constraint],
    ) -> Self:
        """Add a constraint between two objects.
        
        Args:
            obj: The object to add constraint to.
            **kwargs: The constraint between the object and other objects.
        """
        for relation, target in kwargs.items():
            self._constraints.append((obj, relation, target))  # type: ignore
        return self

    def set_offset(self, child: RenderObject, offset: Offset) -> Self:
        self._offsets[child] = offset
        # call clear_cache manually
        self.clear_cache()
        return self

    @property
    @override
    def content_width(self) -> int:
        return self.infer_size()[0] if self.children else 0

    @property
    @override
    def content_height(self) -> int:
        return self.infer_size()[1] if self.children else 0

<<<<<<< HEAD
    def infer_size(self) -> XY:
        """Infer the size of the container."""
=======
    @cached
    def infer_size(self) -> Tuple[int, int]:
>>>>>>> b6868283
        boxes = self._setup_boxes()
        x = LinearPolynomial(x=1)
        y = LinearPolynomial(y=1)
        w = LinearPolynomial(w=1)
        h = LinearPolynomial(h=1)
        size = self._infer_size(boxes, x, y, w, h)
        return round(size[w.var]), round(size[h.var])

<<<<<<< HEAD
    def _setup_boxes(self) -> dict[RenderObject, Box]:
        """Create boxes for each child according to the relative positions.
        
        Raises:
            ValueError: If the relative positions cannot be inferred or
                there is a cyclic dependency of objects.
        """
=======
    @cached
    def _setup_boxes(self) -> Dict[RenderObject, Box]:
        # TODO: Remove objects outside of container
        # e.g. A is align_left and align_top of container, B is left of A.
        #      If B not removed, A cannot meet the original requirement.
>>>>>>> b6868283
        x = LinearPolynomial(x=1)
        y = LinearPolynomial(y=1)
        w = LinearPolynomial(w=1)
        h = LinearPolynomial(h=1)
        undef = LinearPolynomial(undef=1)

<<<<<<< HEAD
        boxes: dict[RenderObject, Box] = {self: Box.of_size(x, y, w, h)}
        for obj in self.graph.topological_sort():
=======
        boxes: Dict[RenderObject, Box] = {self: Box.of_size(x, y, w, h)}
        for obj in self._graph.topological_sort():
>>>>>>> b6868283
            if obj is self:
                continue

            # initialize x, y with undefined values
            obj_box = boxes.get(
                obj, Box.of_size(undef, undef, obj.width, obj.height))
            for pred in self._graph.get_predecessors(obj):
                for relative in self._graph.get_edges(pred, obj):
                    obj_box = obj_box.relative_to(boxes[pred], relative)
            # check if x, y are defined
            if obj_box.x1 is undef or obj_box.y1 is undef:
                raise ValueError(f"Could not infer position of object: "
                                 f"{obj}(x={obj_box.x1}, y={obj_box.y1})")
            # apply offset
            boxes[obj] = obj_box.offset(*self._offsets.get(obj, (0, 0)))

        # remove temporary self box
        del boxes[self]
        return boxes

    def _infer_size(
        self,
        boxes: dict[RenderObject, Box],
        x: LinearPolynomial,
        y: LinearPolynomial,
        w: LinearPolynomial,
        h: LinearPolynomial,
    ) -> dict[str, float]:
        """Calculate the size of the container 
        according to the boxes and constraints.
        
        Find the boundary of each child object and calculate the width from
        the leftmost and rightmost child, and the height from the topmost and
        bottommost child. Then, apply the constraints to the width and height.

        Raises:
            ValueError: If the constraints cannot be satisfied or the size
                cannot be inferred.
        """
        box_list = list(boxes.values())
        x1 = list(map(lambda b: b.x1, box_list))
        y1 = list(map(lambda b: b.y1, box_list))
        x2 = list(map(lambda b: b.x2, box_list))
        y2 = list(map(lambda b: b.y2, box_list))
        x1_x, x1_w = partition(lambda x: not x.contains_symbol(w), x1)
        y1_y, y1_h = partition(lambda x: not x.contains_symbol(h), y1)
        x2_x, x2_w = partition(lambda x: not x.contains_symbol(w), x2)
        y2_y, y2_h = partition(lambda x: not x.contains_symbol(h), y2)
        min_x1 = min(x1_x or x1_w)
        min_y1 = min(y1_y or y1_h)
        max_x2 = max(x2_w or x2_x)
        max_y2 = max(y2_h or y2_y)
        width = max_x2 - min_x1
        height = max_y2 - min_y1

        width_c = width.const if width.is_const else -1
        height_c = height.const if height.is_const else -1

        for obj_from, constraint, obj_to in self._constraints:
            box_from, box_to = boxes[obj_from], boxes[obj_to]
            in_eq = box_from.constrain(box_to, constraint)
            # TODO: handle not solvable or less_than case
            if in_eq.solvable and in_eq.var in [w.var, h.var]:
                var, greater, bound = in_eq.solve()
                if greater and var == w.var:
                    width_c = max(width_c, bound)
                elif greater and var == h.var:
                    height_c = max(height_c, bound)

        if width_c < 0 or height_c < 0:
            raise ValueError(
                f"Could not infer size of container: w={width}, h={height}")

        if self.strict:
            # remove objects that are partially outside of the container
            # and recalculate the size
            inside_box = {}
            for obj, box in boxes.items():
                _x1 = box.x1.eval(x=0, y=0, w=width_c, h=height_c)
                _x2 = box.x2.eval(x=0, y=0, w=width_c, h=height_c)
                _y1 = box.y1.eval(x=0, y=0, w=width_c, h=height_c)
                _y2 = box.y2.eval(x=0, y=0, w=width_c, h=height_c)
                if _x1 >= 0 and _x2 <= width_c and _y1 >= 0 and _y2 <= height_c:
                    inside_box[obj] = box
            if len(inside_box) < len(boxes):
                return self._infer_size(inside_box, x, y, w, h)
            # else: all objects are inside the container, continue

        x_eval = [x.eval(x=0, y=0, w=width_c, h=height_c) for x in x1 + x2]
        y_eval = [y.eval(x=0, y=0, w=width_c, h=height_c) for y in y1 + y2]
        min_x, min_y = min(x_eval), min(y_eval)
        x_offset = -min_x
        y_offset = -min_y
        return {
            x.var: x_offset,
            y.var: y_offset,
            w.var: width_c,
            h.var: height_c,
        }

    @cached
    @override
    def render_content(self) -> RenderImage:
        """Render children objects to specified relative positions.
        
        The bounding box of the container is represented by a 4-variable 
        polynomial: x, y, w, h. Children boxes are then calculated based on
        container box and relative positions in topological order. The box of 
        the container (4 var) is solved by covering all children boxes and 
        applying constraints. Finally, the children are rendered to the 
        calculated positions.
        """
        if len(self.children) == 0:
            return RenderImage.empty(0, 0)

        x = LinearPolynomial(x=1)
        y = LinearPolynomial(y=1)
        w = LinearPolynomial(w=1)
        h = LinearPolynomial(h=1)

        boxes = self._setup_boxes()
        size = self._infer_size(boxes, x, y, w, h)

        im = RenderImage.empty(round(size[w.var]), round(size[h.var]))
        for obj, box in boxes.items():
            x = box.x1.eval(**size)
            y = box.y1.eval(**size)
            im = im.paste(x=round(x), y=round(y), im=obj.render())
        return im<|MERGE_RESOLUTION|>--- conflicted
+++ resolved
@@ -40,9 +40,9 @@
 
 class RelativeContainer(RenderObject):
     """A container that can arrange its children in relative positions.
-    
+
     The container will automatically resize itself to fit all children.
-    
+
     Attributes:
         strict: Expand the container to fit outside children if True.
             Otherwise, the container only keeps inner part.
@@ -61,26 +61,20 @@
         The container will put the center object in the center of itself,
         and put the obj object to the right of the center object.
     """
+
     def __init__(
         self,
         strict: bool = False,
         **kwargs: Unpack[BaseStyle],
     ) -> None:
         super(RelativeContainer, self).__init__(**kwargs)
-<<<<<<< HEAD
-        self.strict = strict
-        self.children: list[RenderObject] = []
-        self.graph = DependencyGraph[RenderObject, str]().add_node(self)
-        self.offsets: dict[RenderObject, XY] = {}
-        self.constraints: list[ConstraintTuple] = []
-=======
         with volatile(self) as v:
-            self.children: List[RenderObject] = v.list()
+            self.strict = strict
+            self.children: list[RenderObject] = v.list()
         # The following attributes should not be accessed directly
-        self._offsets: Dict[RenderObject, Offset] = {}
+        self._offsets: dict[RenderObject, XY] = {}
         self._graph = DependencyGraph[RenderObject, str]().add_node(self)
-        self._constraints: List[ConstraintTuple] = []
->>>>>>> b6868283
+        self._constraints: list[ConstraintTuple] = []
 
     def add_child(
             self,
@@ -109,7 +103,7 @@
         **kwargs: Unpack[Constraint],
     ) -> Self:
         """Add a constraint between two objects.
-        
+
         Args:
             obj: The object to add constraint to.
             **kwargs: The constraint between the object and other objects.
@@ -118,7 +112,7 @@
             self._constraints.append((obj, relation, target))  # type: ignore
         return self
 
-    def set_offset(self, child: RenderObject, offset: Offset) -> Self:
+    def set_offset(self, child: RenderObject, offset: XY) -> Self:
         self._offsets[child] = offset
         # call clear_cache manually
         self.clear_cache()
@@ -134,13 +128,9 @@
     def content_height(self) -> int:
         return self.infer_size()[1] if self.children else 0
 
-<<<<<<< HEAD
+    @cached
     def infer_size(self) -> XY:
         """Infer the size of the container."""
-=======
-    @cached
-    def infer_size(self) -> Tuple[int, int]:
->>>>>>> b6868283
         boxes = self._setup_boxes()
         x = LinearPolynomial(x=1)
         y = LinearPolynomial(y=1)
@@ -149,34 +139,22 @@
         size = self._infer_size(boxes, x, y, w, h)
         return round(size[w.var]), round(size[h.var])
 
-<<<<<<< HEAD
+    @cached
     def _setup_boxes(self) -> dict[RenderObject, Box]:
         """Create boxes for each child according to the relative positions.
-        
+
         Raises:
             ValueError: If the relative positions cannot be inferred or
                 there is a cyclic dependency of objects.
         """
-=======
-    @cached
-    def _setup_boxes(self) -> Dict[RenderObject, Box]:
-        # TODO: Remove objects outside of container
-        # e.g. A is align_left and align_top of container, B is left of A.
-        #      If B not removed, A cannot meet the original requirement.
->>>>>>> b6868283
         x = LinearPolynomial(x=1)
         y = LinearPolynomial(y=1)
         w = LinearPolynomial(w=1)
         h = LinearPolynomial(h=1)
         undef = LinearPolynomial(undef=1)
 
-<<<<<<< HEAD
         boxes: dict[RenderObject, Box] = {self: Box.of_size(x, y, w, h)}
-        for obj in self.graph.topological_sort():
-=======
-        boxes: Dict[RenderObject, Box] = {self: Box.of_size(x, y, w, h)}
         for obj in self._graph.topological_sort():
->>>>>>> b6868283
             if obj is self:
                 continue
 
@@ -205,9 +183,9 @@
         w: LinearPolynomial,
         h: LinearPolynomial,
     ) -> dict[str, float]:
-        """Calculate the size of the container 
+        """Calculate the size of the container
         according to the boxes and constraints.
-        
+
         Find the boundary of each child object and calculate the width from
         the leftmost and rightmost child, and the height from the topmost and
         bottommost child. Then, apply the constraints to the width and height.
@@ -251,7 +229,7 @@
                 f"Could not infer size of container: w={width}, h={height}")
 
         if self.strict:
-            # remove objects that are partially outside of the container
+            # remove objects that are partially outside the container
             # and recalculate the size
             inside_box = {}
             for obj, box in boxes.items():
@@ -281,12 +259,12 @@
     @override
     def render_content(self) -> RenderImage:
         """Render children objects to specified relative positions.
-        
-        The bounding box of the container is represented by a 4-variable 
+
+        The bounding box of the container is represented by a 4-variable
         polynomial: x, y, w, h. Children boxes are then calculated based on
-        container box and relative positions in topological order. The box of 
-        the container (4 var) is solved by covering all children boxes and 
-        applying constraints. Finally, the children are rendered to the 
+        container box and relative positions in topological order. The box of
+        the container (4 var) is solved by covering all children boxes and
+        applying constraints. Finally, the children are rendered to the
         calculated positions.
         """
         if len(self.children) == 0:
